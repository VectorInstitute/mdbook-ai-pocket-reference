--- conflicted
+++ resolved
@@ -13,13 +13,8 @@
 env_logger = "0.11.6"
 handlebars = "6.3.1"
 log = "0.4.26"
-<<<<<<< HEAD
 mdbook = "0.4.47"
-once_cell = "1.20.3"
-=======
-mdbook = "0.4.45"
 once_cell = "1.21.1"
->>>>>>> f7d289f9
 regex = "1.11.1"
 rstest = "0.25.0"
 serde = "1.0.218"
